﻿// Auto-Generated by FAKE; do not edit
namespace System
open System.Reflection

[<assembly: AssemblyTitleAttribute("FsAutoComplete.Suave")>]
[<assembly: AssemblyProductAttribute("FsAutoComplete.Suave")>]
[<assembly: AssemblyDescriptionAttribute("A Suave web server for interfacing with FSharp.Compiler.Service over a HTTP.")>]
[<assembly: AssemblyVersionAttribute("0.30.2")>]
[<assembly: AssemblyFileVersionAttribute("0.30.2")>]
do ()

module internal AssemblyVersionInformation =
    let [<Literal>] AssemblyTitle = "FsAutoComplete.Suave"
    let [<Literal>] AssemblyProduct = "FsAutoComplete.Suave"
    let [<Literal>] AssemblyDescription = "A Suave web server for interfacing with FSharp.Compiler.Service over a HTTP."
<<<<<<< HEAD
    let [<Literal>] AssemblyVersion = "0.29.0"
    let [<Literal>] AssemblyFileVersion = "0.29.0"
=======
    let [<Literal>] AssemblyVersion = "0.30.2"
    let [<Literal>] AssemblyFileVersion = "0.30.2"
>>>>>>> 7f19ac7f
<|MERGE_RESOLUTION|>--- conflicted
+++ resolved
@@ -13,10 +13,6 @@
     let [<Literal>] AssemblyTitle = "FsAutoComplete.Suave"
     let [<Literal>] AssemblyProduct = "FsAutoComplete.Suave"
     let [<Literal>] AssemblyDescription = "A Suave web server for interfacing with FSharp.Compiler.Service over a HTTP."
-<<<<<<< HEAD
-    let [<Literal>] AssemblyVersion = "0.29.0"
-    let [<Literal>] AssemblyFileVersion = "0.29.0"
-=======
+
     let [<Literal>] AssemblyVersion = "0.30.2"
-    let [<Literal>] AssemblyFileVersion = "0.30.2"
->>>>>>> 7f19ac7f
+    let [<Literal>] AssemblyFileVersion = "0.30.2"